import asyncio
import inspect
import json
import logging
import mimetypes
import os
import shutil
import sys
import time
import random

from contextlib import asynccontextmanager
from urllib.parse import urlencode, parse_qs, urlparse
from pydantic import BaseModel
from sqlalchemy import text

from typing import Optional
from aiocache import cached
import aiohttp
import requests
from fastapi import (
    Depends,
    FastAPI,
    File,
    Form,
    HTTPException,
    Request,
    UploadFile,
    status,
)
from fastapi.middleware.cors import CORSMiddleware
from fastapi.responses import JSONResponse, RedirectResponse
from fastapi.staticfiles import StaticFiles

from starlette.exceptions import HTTPException as StarletteHTTPException
from starlette.middleware.base import BaseHTTPMiddleware
from starlette.middleware.sessions import SessionMiddleware
from starlette.responses import Response, StreamingResponse


from open_webui.socket.main import (
    app as socket_app,
    periodic_usage_pool_cleanup,
)
from open_webui.routers import (
    audio,
    images,
    ollama,
    openai,
    retrieval,
    pipelines,
    tasks,
    auths,
    chats,
    folders,
    configs,
    groups,
    files,
    functions,
    memories,
    models,
    knowledge,
    prompts,
    evaluations,
    tools,
    users,
    utils,
)

from open_webui.routers.retrieval import (
    get_embedding_function,
    get_ef,
    get_rf,
)

from open_webui.internal.db import Session

from open_webui.models.functions import Functions
from open_webui.models.models import Models
from open_webui.models.users import UserModel, Users

from open_webui.config import (
    # Ollama
    ENABLE_OLLAMA_API,
    OLLAMA_BASE_URLS,
    OLLAMA_API_CONFIGS,
    # OpenAI
    ENABLE_OPENAI_API,
    OPENAI_API_BASE_URLS,
    OPENAI_API_KEYS,
    OPENAI_API_CONFIGS,
    # Image
    AUTOMATIC1111_API_AUTH,
    AUTOMATIC1111_BASE_URL,
    AUTOMATIC1111_CFG_SCALE,
    AUTOMATIC1111_SAMPLER,
    AUTOMATIC1111_SCHEDULER,
    COMFYUI_BASE_URL,
    COMFYUI_WORKFLOW,
    COMFYUI_WORKFLOW_NODES,
    ENABLE_IMAGE_GENERATION,
    IMAGE_GENERATION_ENGINE,
    IMAGE_GENERATION_MODEL,
    IMAGE_SIZE,
    IMAGE_STEPS,
    IMAGES_OPENAI_API_BASE_URL,
    IMAGES_OPENAI_API_KEY,
    # Audio
    AUDIO_STT_ENGINE,
    AUDIO_STT_MODEL,
    AUDIO_STT_OPENAI_API_BASE_URL,
    AUDIO_STT_OPENAI_API_KEY,
    AUDIO_TTS_API_KEY,
    AUDIO_TTS_ENGINE,
    AUDIO_TTS_MODEL,
    AUDIO_TTS_OPENAI_API_BASE_URL,
    AUDIO_TTS_OPENAI_API_KEY,
    AUDIO_TTS_SPLIT_ON,
    AUDIO_TTS_VOICE,
    AUDIO_TTS_AZURE_SPEECH_REGION,
    AUDIO_TTS_AZURE_SPEECH_OUTPUT_FORMAT,
    WHISPER_MODEL,
    WHISPER_MODEL_AUTO_UPDATE,
    WHISPER_MODEL_DIR,
    # Retrieval
    RAG_TEMPLATE,
    DEFAULT_RAG_TEMPLATE,
    RAG_EMBEDDING_MODEL,
    RAG_EMBEDDING_MODEL_AUTO_UPDATE,
    RAG_EMBEDDING_MODEL_TRUST_REMOTE_CODE,
    RAG_RERANKING_MODEL,
    RAG_RERANKING_MODEL_AUTO_UPDATE,
    RAG_RERANKING_MODEL_TRUST_REMOTE_CODE,
    RAG_EMBEDDING_ENGINE,
    RAG_EMBEDDING_BATCH_SIZE,
    RAG_RELEVANCE_THRESHOLD,
    RAG_FILE_MAX_COUNT,
    RAG_FILE_MAX_SIZE,
    RAG_OPENAI_API_BASE_URL,
    RAG_OPENAI_API_KEY,
    RAG_OLLAMA_BASE_URL,
    RAG_OLLAMA_API_KEY,
    CHUNK_OVERLAP,
    CHUNK_SIZE,
    CONTENT_EXTRACTION_ENGINE,
    TIKA_SERVER_URL,
    RAG_TOP_K,
    RAG_TEXT_SPLITTER,
    TIKTOKEN_ENCODING_NAME,
    PDF_EXTRACT_IMAGES,
    YOUTUBE_LOADER_LANGUAGE,
    YOUTUBE_LOADER_PROXY_URL,
    # Retrieval (Web Search)
    RAG_WEB_SEARCH_ENGINE,
    RAG_WEB_SEARCH_RESULT_COUNT,
    RAG_WEB_SEARCH_CONCURRENT_REQUESTS,
    RAG_WEB_SEARCH_DOMAIN_FILTER_LIST,
    JINA_API_KEY,
    SEARCHAPI_API_KEY,
    SEARCHAPI_ENGINE,
    SEARXNG_QUERY_URL,
    SERPER_API_KEY,
    SERPLY_API_KEY,
    SERPSTACK_API_KEY,
    SERPSTACK_HTTPS,
    TAVILY_API_KEY,
    BING_SEARCH_V7_ENDPOINT,
    BING_SEARCH_V7_SUBSCRIPTION_KEY,
    BRAVE_SEARCH_API_KEY,
    KAGI_SEARCH_API_KEY,
    MOJEEK_SEARCH_API_KEY,
    GOOGLE_PSE_API_KEY,
    GOOGLE_PSE_ENGINE_ID,
    ENABLE_RAG_HYBRID_SEARCH,
    ENABLE_RAG_LOCAL_WEB_FETCH,
    ENABLE_RAG_WEB_LOADER_SSL_VERIFICATION,
    ENABLE_RAG_WEB_SEARCH,
    UPLOAD_DIR,
    # WebUI
    WEBUI_AUTH,
    WEBUI_NAME,
    WEBUI_BANNERS,
    WEBHOOK_URL,
    ADMIN_EMAIL,
    SHOW_ADMIN_DETAILS,
    JWT_EXPIRES_IN,
    ENABLE_SIGNUP,
    ENABLE_LOGIN_FORM,
    ENABLE_API_KEY,
    ENABLE_COMMUNITY_SHARING,
    ENABLE_MESSAGE_RATING,
    ENABLE_EVALUATION_ARENA_MODELS,
    USER_PERMISSIONS,
    DEFAULT_USER_ROLE,
    DEFAULT_PROMPT_SUGGESTIONS,
    DEFAULT_MODELS,
    DEFAULT_ARENA_MODEL,
    MODEL_ORDER_LIST,
    EVALUATION_ARENA_MODELS,
    # WebUI (OAuth)
    ENABLE_OAUTH_ROLE_MANAGEMENT,
    OAUTH_ROLES_CLAIM,
    OAUTH_EMAIL_CLAIM,
    OAUTH_PICTURE_CLAIM,
    OAUTH_USERNAME_CLAIM,
    OAUTH_ALLOWED_ROLES,
    OAUTH_ADMIN_ROLES,
    # WebUI (LDAP)
    ENABLE_LDAP,
    LDAP_SERVER_LABEL,
    LDAP_SERVER_HOST,
    LDAP_SERVER_PORT,
    LDAP_ATTRIBUTE_FOR_USERNAME,
    LDAP_SEARCH_FILTERS,
    LDAP_SEARCH_BASE,
    LDAP_APP_DN,
    LDAP_APP_PASSWORD,
    LDAP_USE_TLS,
    LDAP_CA_CERT_FILE,
    LDAP_CIPHERS,
    # Misc
    ENV,
    CACHE_DIR,
    STATIC_DIR,
    FRONTEND_BUILD_DIR,
    CORS_ALLOW_ORIGIN,
    DEFAULT_LOCALE,
    OAUTH_PROVIDERS,
    # Admin
    ENABLE_ADMIN_CHAT_ACCESS,
    ENABLE_ADMIN_EXPORT,
    # Tasks
    TASK_MODEL,
    TASK_MODEL_EXTERNAL,
    ENABLE_TAGS_GENERATION,
    ENABLE_SEARCH_QUERY_GENERATION,
    ENABLE_RETRIEVAL_QUERY_GENERATION,
    ENABLE_AUTOCOMPLETE_GENERATION,
    TITLE_GENERATION_PROMPT_TEMPLATE,
    TAGS_GENERATION_PROMPT_TEMPLATE,
    TOOLS_FUNCTION_CALLING_PROMPT_TEMPLATE,
<<<<<<< HEAD
    WEBHOOK_URL,
    WEBUI_AUTH,
    WEBUI_NAME,
    GOOGLE_DRIVE_CLIENT_ID,
    GOOGLE_DRIVE_API_KEY,
=======
    QUERY_GENERATION_PROMPT_TEMPLATE,
    AUTOCOMPLETE_GENERATION_PROMPT_TEMPLATE,
    AUTOCOMPLETE_GENERATION_INPUT_MAX_LENGTH,
>>>>>>> 6962f8f3
    AppConfig,
    reset_config,
)
from open_webui.env import (
    CHANGELOG,
    GLOBAL_LOG_LEVEL,
    SAFE_MODE,
    SRC_LOG_LEVELS,
    VERSION,
    WEBUI_URL,
    WEBUI_BUILD_HASH,
    WEBUI_SECRET_KEY,
    WEBUI_SESSION_COOKIE_SAME_SITE,
    WEBUI_SESSION_COOKIE_SECURE,
    WEBUI_AUTH_TRUSTED_EMAIL_HEADER,
    WEBUI_AUTH_TRUSTED_NAME_HEADER,
    BYPASS_MODEL_ACCESS_CONTROL,
    RESET_CONFIG_ON_START,
    OFFLINE_MODE,
)


from open_webui.utils.models import (
    get_all_models,
    get_all_base_models,
    check_model_access,
)
from open_webui.utils.chat import (
    generate_chat_completion as chat_completion_handler,
    chat_completed as chat_completed_handler,
    chat_action as chat_action_handler,
)
from open_webui.utils.middleware import process_chat_payload, process_chat_response
from open_webui.utils.access_control import has_access

from open_webui.utils.auth import (
    decode_token,
    get_admin_user,
    get_verified_user,
)
from open_webui.utils.oauth import oauth_manager
from open_webui.utils.security_headers import SecurityHeadersMiddleware


if SAFE_MODE:
    print("SAFE MODE ENABLED")
    Functions.deactivate_all_functions()

logging.basicConfig(stream=sys.stdout, level=GLOBAL_LOG_LEVEL)
log = logging.getLogger(__name__)
log.setLevel(SRC_LOG_LEVELS["MAIN"])


class SPAStaticFiles(StaticFiles):
    async def get_response(self, path: str, scope):
        try:
            return await super().get_response(path, scope)
        except (HTTPException, StarletteHTTPException) as ex:
            if ex.status_code == 404:
                return await super().get_response("index.html", scope)
            else:
                raise ex


print(
    rf"""
  ___                    __        __   _     _   _ ___
 / _ \ _ __   ___ _ __   \ \      / /__| |__ | | | |_ _|
| | | | '_ \ / _ \ '_ \   \ \ /\ / / _ \ '_ \| | | || |
| |_| | |_) |  __/ | | |   \ V  V /  __/ |_) | |_| || |
 \___/| .__/ \___|_| |_|    \_/\_/ \___|_.__/ \___/|___|
      |_|


v{VERSION} - building the best open-source AI user interface.
{f"Commit: {WEBUI_BUILD_HASH}" if WEBUI_BUILD_HASH != "dev-build" else ""}
https://github.com/open-webui/open-webui
"""
)


@asynccontextmanager
async def lifespan(app: FastAPI):
    if RESET_CONFIG_ON_START:
        reset_config()

    asyncio.create_task(periodic_usage_pool_cleanup())
    yield


app = FastAPI(
    docs_url="/docs" if ENV == "dev" else None,
    openapi_url="/openapi.json" if ENV == "dev" else None,
    redoc_url=None,
    lifespan=lifespan,
)

app.state.config = AppConfig()


########################################
#
# OLLAMA
#
########################################


app.state.config.ENABLE_OLLAMA_API = ENABLE_OLLAMA_API
app.state.config.OLLAMA_BASE_URLS = OLLAMA_BASE_URLS
app.state.config.OLLAMA_API_CONFIGS = OLLAMA_API_CONFIGS

app.state.OLLAMA_MODELS = {}

########################################
#
# OPENAI
#
########################################

app.state.config.ENABLE_OPENAI_API = ENABLE_OPENAI_API
app.state.config.OPENAI_API_BASE_URLS = OPENAI_API_BASE_URLS
app.state.config.OPENAI_API_KEYS = OPENAI_API_KEYS
app.state.config.OPENAI_API_CONFIGS = OPENAI_API_CONFIGS

app.state.OPENAI_MODELS = {}

########################################
#
# WEBUI
#
########################################

app.state.config.ENABLE_SIGNUP = ENABLE_SIGNUP
app.state.config.ENABLE_LOGIN_FORM = ENABLE_LOGIN_FORM
app.state.config.ENABLE_API_KEY = ENABLE_API_KEY

app.state.config.JWT_EXPIRES_IN = JWT_EXPIRES_IN

app.state.config.SHOW_ADMIN_DETAILS = SHOW_ADMIN_DETAILS
app.state.config.ADMIN_EMAIL = ADMIN_EMAIL


app.state.config.DEFAULT_MODELS = DEFAULT_MODELS
app.state.config.DEFAULT_PROMPT_SUGGESTIONS = DEFAULT_PROMPT_SUGGESTIONS
app.state.config.DEFAULT_USER_ROLE = DEFAULT_USER_ROLE

app.state.config.USER_PERMISSIONS = USER_PERMISSIONS
app.state.config.WEBHOOK_URL = WEBHOOK_URL
app.state.config.BANNERS = WEBUI_BANNERS
app.state.config.MODEL_ORDER_LIST = MODEL_ORDER_LIST

app.state.config.ENABLE_COMMUNITY_SHARING = ENABLE_COMMUNITY_SHARING
app.state.config.ENABLE_MESSAGE_RATING = ENABLE_MESSAGE_RATING

app.state.config.ENABLE_EVALUATION_ARENA_MODELS = ENABLE_EVALUATION_ARENA_MODELS
app.state.config.EVALUATION_ARENA_MODELS = EVALUATION_ARENA_MODELS

app.state.config.OAUTH_USERNAME_CLAIM = OAUTH_USERNAME_CLAIM
app.state.config.OAUTH_PICTURE_CLAIM = OAUTH_PICTURE_CLAIM
app.state.config.OAUTH_EMAIL_CLAIM = OAUTH_EMAIL_CLAIM

app.state.config.ENABLE_OAUTH_ROLE_MANAGEMENT = ENABLE_OAUTH_ROLE_MANAGEMENT
app.state.config.OAUTH_ROLES_CLAIM = OAUTH_ROLES_CLAIM
app.state.config.OAUTH_ALLOWED_ROLES = OAUTH_ALLOWED_ROLES
app.state.config.OAUTH_ADMIN_ROLES = OAUTH_ADMIN_ROLES

app.state.config.ENABLE_LDAP = ENABLE_LDAP
app.state.config.LDAP_SERVER_LABEL = LDAP_SERVER_LABEL
app.state.config.LDAP_SERVER_HOST = LDAP_SERVER_HOST
app.state.config.LDAP_SERVER_PORT = LDAP_SERVER_PORT
app.state.config.LDAP_ATTRIBUTE_FOR_USERNAME = LDAP_ATTRIBUTE_FOR_USERNAME
app.state.config.LDAP_APP_DN = LDAP_APP_DN
app.state.config.LDAP_APP_PASSWORD = LDAP_APP_PASSWORD
app.state.config.LDAP_SEARCH_BASE = LDAP_SEARCH_BASE
app.state.config.LDAP_SEARCH_FILTERS = LDAP_SEARCH_FILTERS
app.state.config.LDAP_USE_TLS = LDAP_USE_TLS
app.state.config.LDAP_CA_CERT_FILE = LDAP_CA_CERT_FILE
app.state.config.LDAP_CIPHERS = LDAP_CIPHERS


app.state.AUTH_TRUSTED_EMAIL_HEADER = WEBUI_AUTH_TRUSTED_EMAIL_HEADER
app.state.AUTH_TRUSTED_NAME_HEADER = WEBUI_AUTH_TRUSTED_NAME_HEADER

app.state.TOOLS = {}
app.state.FUNCTIONS = {}


########################################
#
# RETRIEVAL
#
########################################


app.state.config.TOP_K = RAG_TOP_K
app.state.config.RELEVANCE_THRESHOLD = RAG_RELEVANCE_THRESHOLD
app.state.config.FILE_MAX_SIZE = RAG_FILE_MAX_SIZE
app.state.config.FILE_MAX_COUNT = RAG_FILE_MAX_COUNT

app.state.config.ENABLE_RAG_HYBRID_SEARCH = ENABLE_RAG_HYBRID_SEARCH
app.state.config.ENABLE_RAG_WEB_LOADER_SSL_VERIFICATION = (
    ENABLE_RAG_WEB_LOADER_SSL_VERIFICATION
)

app.state.config.CONTENT_EXTRACTION_ENGINE = CONTENT_EXTRACTION_ENGINE
app.state.config.TIKA_SERVER_URL = TIKA_SERVER_URL

app.state.config.TEXT_SPLITTER = RAG_TEXT_SPLITTER
app.state.config.TIKTOKEN_ENCODING_NAME = TIKTOKEN_ENCODING_NAME

app.state.config.CHUNK_SIZE = CHUNK_SIZE
app.state.config.CHUNK_OVERLAP = CHUNK_OVERLAP

app.state.config.RAG_EMBEDDING_ENGINE = RAG_EMBEDDING_ENGINE
app.state.config.RAG_EMBEDDING_MODEL = RAG_EMBEDDING_MODEL
app.state.config.RAG_EMBEDDING_BATCH_SIZE = RAG_EMBEDDING_BATCH_SIZE
app.state.config.RAG_RERANKING_MODEL = RAG_RERANKING_MODEL
app.state.config.RAG_TEMPLATE = RAG_TEMPLATE

app.state.config.RAG_OPENAI_API_BASE_URL = RAG_OPENAI_API_BASE_URL
app.state.config.RAG_OPENAI_API_KEY = RAG_OPENAI_API_KEY

app.state.config.RAG_OLLAMA_BASE_URL = RAG_OLLAMA_BASE_URL
app.state.config.RAG_OLLAMA_API_KEY = RAG_OLLAMA_API_KEY

app.state.config.PDF_EXTRACT_IMAGES = PDF_EXTRACT_IMAGES

app.state.config.YOUTUBE_LOADER_LANGUAGE = YOUTUBE_LOADER_LANGUAGE
app.state.config.YOUTUBE_LOADER_PROXY_URL = YOUTUBE_LOADER_PROXY_URL


app.state.config.ENABLE_RAG_WEB_SEARCH = ENABLE_RAG_WEB_SEARCH
app.state.config.RAG_WEB_SEARCH_ENGINE = RAG_WEB_SEARCH_ENGINE
app.state.config.RAG_WEB_SEARCH_DOMAIN_FILTER_LIST = RAG_WEB_SEARCH_DOMAIN_FILTER_LIST

app.state.config.SEARXNG_QUERY_URL = SEARXNG_QUERY_URL
app.state.config.GOOGLE_PSE_API_KEY = GOOGLE_PSE_API_KEY
app.state.config.GOOGLE_PSE_ENGINE_ID = GOOGLE_PSE_ENGINE_ID
app.state.config.BRAVE_SEARCH_API_KEY = BRAVE_SEARCH_API_KEY
app.state.config.KAGI_SEARCH_API_KEY = KAGI_SEARCH_API_KEY
app.state.config.MOJEEK_SEARCH_API_KEY = MOJEEK_SEARCH_API_KEY
app.state.config.SERPSTACK_API_KEY = SERPSTACK_API_KEY
app.state.config.SERPSTACK_HTTPS = SERPSTACK_HTTPS
app.state.config.SERPER_API_KEY = SERPER_API_KEY
app.state.config.SERPLY_API_KEY = SERPLY_API_KEY
app.state.config.TAVILY_API_KEY = TAVILY_API_KEY
app.state.config.SEARCHAPI_API_KEY = SEARCHAPI_API_KEY
app.state.config.SEARCHAPI_ENGINE = SEARCHAPI_ENGINE
app.state.config.JINA_API_KEY = JINA_API_KEY
app.state.config.BING_SEARCH_V7_ENDPOINT = BING_SEARCH_V7_ENDPOINT
app.state.config.BING_SEARCH_V7_SUBSCRIPTION_KEY = BING_SEARCH_V7_SUBSCRIPTION_KEY

app.state.config.RAG_WEB_SEARCH_RESULT_COUNT = RAG_WEB_SEARCH_RESULT_COUNT
app.state.config.RAG_WEB_SEARCH_CONCURRENT_REQUESTS = RAG_WEB_SEARCH_CONCURRENT_REQUESTS

app.state.EMBEDDING_FUNCTION = None
app.state.ef = None
app.state.rf = None

app.state.YOUTUBE_LOADER_TRANSLATION = None


app.state.EMBEDDING_FUNCTION = get_embedding_function(
    app.state.config.RAG_EMBEDDING_ENGINE,
    app.state.config.RAG_EMBEDDING_MODEL,
    app.state.ef,
    (
        app.state.config.RAG_OPENAI_API_BASE_URL
        if app.state.config.RAG_EMBEDDING_ENGINE == "openai"
        else app.state.config.RAG_OLLAMA_BASE_URL
    ),
    (
        app.state.config.RAG_OPENAI_API_KEY
        if app.state.config.RAG_EMBEDDING_ENGINE == "openai"
        else app.state.config.RAG_OLLAMA_API_KEY
    ),
    app.state.config.RAG_EMBEDDING_BATCH_SIZE,
)

try:
    app.state.ef = get_ef(
        app.state.config.RAG_EMBEDDING_ENGINE,
        app.state.config.RAG_EMBEDDING_MODEL,
        RAG_EMBEDDING_MODEL_AUTO_UPDATE,
    )

    app.state.rf = get_rf(
        app.state.config.RAG_RERANKING_MODEL,
        RAG_RERANKING_MODEL_AUTO_UPDATE,
    )
except Exception as e:
    log.error(f"Error updating models: {e}")
    pass


########################################
#
# IMAGES
#
########################################

app.state.config.IMAGE_GENERATION_ENGINE = IMAGE_GENERATION_ENGINE
app.state.config.ENABLE_IMAGE_GENERATION = ENABLE_IMAGE_GENERATION

app.state.config.IMAGES_OPENAI_API_BASE_URL = IMAGES_OPENAI_API_BASE_URL
app.state.config.IMAGES_OPENAI_API_KEY = IMAGES_OPENAI_API_KEY

app.state.config.IMAGE_GENERATION_MODEL = IMAGE_GENERATION_MODEL

app.state.config.AUTOMATIC1111_BASE_URL = AUTOMATIC1111_BASE_URL
app.state.config.AUTOMATIC1111_API_AUTH = AUTOMATIC1111_API_AUTH
app.state.config.AUTOMATIC1111_CFG_SCALE = AUTOMATIC1111_CFG_SCALE
app.state.config.AUTOMATIC1111_SAMPLER = AUTOMATIC1111_SAMPLER
app.state.config.AUTOMATIC1111_SCHEDULER = AUTOMATIC1111_SCHEDULER
app.state.config.COMFYUI_BASE_URL = COMFYUI_BASE_URL
app.state.config.COMFYUI_WORKFLOW = COMFYUI_WORKFLOW
app.state.config.COMFYUI_WORKFLOW_NODES = COMFYUI_WORKFLOW_NODES

app.state.config.IMAGE_SIZE = IMAGE_SIZE
app.state.config.IMAGE_STEPS = IMAGE_STEPS


########################################
#
# AUDIO
#
########################################

app.state.config.STT_OPENAI_API_BASE_URL = AUDIO_STT_OPENAI_API_BASE_URL
app.state.config.STT_OPENAI_API_KEY = AUDIO_STT_OPENAI_API_KEY
app.state.config.STT_ENGINE = AUDIO_STT_ENGINE
app.state.config.STT_MODEL = AUDIO_STT_MODEL

app.state.config.WHISPER_MODEL = WHISPER_MODEL

app.state.config.TTS_OPENAI_API_BASE_URL = AUDIO_TTS_OPENAI_API_BASE_URL
app.state.config.TTS_OPENAI_API_KEY = AUDIO_TTS_OPENAI_API_KEY
app.state.config.TTS_ENGINE = AUDIO_TTS_ENGINE
app.state.config.TTS_MODEL = AUDIO_TTS_MODEL
app.state.config.TTS_VOICE = AUDIO_TTS_VOICE
app.state.config.TTS_API_KEY = AUDIO_TTS_API_KEY
app.state.config.TTS_SPLIT_ON = AUDIO_TTS_SPLIT_ON


app.state.config.TTS_AZURE_SPEECH_REGION = AUDIO_TTS_AZURE_SPEECH_REGION
app.state.config.TTS_AZURE_SPEECH_OUTPUT_FORMAT = AUDIO_TTS_AZURE_SPEECH_OUTPUT_FORMAT


app.state.faster_whisper_model = None
app.state.speech_synthesiser = None
app.state.speech_speaker_embeddings_dataset = None


########################################
#
# TASKS
#
########################################


app.state.config.TASK_MODEL = TASK_MODEL
app.state.config.TASK_MODEL_EXTERNAL = TASK_MODEL_EXTERNAL


app.state.config.ENABLE_SEARCH_QUERY_GENERATION = ENABLE_SEARCH_QUERY_GENERATION
app.state.config.ENABLE_RETRIEVAL_QUERY_GENERATION = ENABLE_RETRIEVAL_QUERY_GENERATION
app.state.config.ENABLE_AUTOCOMPLETE_GENERATION = ENABLE_AUTOCOMPLETE_GENERATION
app.state.config.ENABLE_TAGS_GENERATION = ENABLE_TAGS_GENERATION


app.state.config.TITLE_GENERATION_PROMPT_TEMPLATE = TITLE_GENERATION_PROMPT_TEMPLATE
app.state.config.TAGS_GENERATION_PROMPT_TEMPLATE = TAGS_GENERATION_PROMPT_TEMPLATE
app.state.config.TOOLS_FUNCTION_CALLING_PROMPT_TEMPLATE = (
    TOOLS_FUNCTION_CALLING_PROMPT_TEMPLATE
)
app.state.config.QUERY_GENERATION_PROMPT_TEMPLATE = QUERY_GENERATION_PROMPT_TEMPLATE
app.state.config.AUTOCOMPLETE_GENERATION_PROMPT_TEMPLATE = (
    AUTOCOMPLETE_GENERATION_PROMPT_TEMPLATE
)
app.state.config.AUTOCOMPLETE_GENERATION_INPUT_MAX_LENGTH = (
    AUTOCOMPLETE_GENERATION_INPUT_MAX_LENGTH
)


########################################
#
# WEBUI
#
########################################

app.state.MODELS = {}


class RedirectMiddleware(BaseHTTPMiddleware):
    async def dispatch(self, request: Request, call_next):
        # Check if the request is a GET request
        if request.method == "GET":
            path = request.url.path
            query_params = dict(parse_qs(urlparse(str(request.url)).query))

            # Check for the specific watch path and the presence of 'v' parameter
            if path.endswith("/watch") and "v" in query_params:
                video_id = query_params["v"][0]  # Extract the first 'v' parameter
                encoded_video_id = urlencode({"youtube": video_id})
                redirect_url = f"/?{encoded_video_id}"
                return RedirectResponse(url=redirect_url)

        # Proceed with the normal flow of other requests
        response = await call_next(request)
        return response


# Add the middleware to the app
app.add_middleware(RedirectMiddleware)
app.add_middleware(SecurityHeadersMiddleware)


@app.middleware("http")
async def commit_session_after_request(request: Request, call_next):
    response = await call_next(request)
    # log.debug("Commit session after request")
    Session.commit()
    return response


@app.middleware("http")
async def check_url(request: Request, call_next):
    start_time = int(time.time())
    request.state.enable_api_key = app.state.config.ENABLE_API_KEY
    response = await call_next(request)
    process_time = int(time.time()) - start_time
    response.headers["X-Process-Time"] = str(process_time)
    return response


@app.middleware("http")
async def inspect_websocket(request: Request, call_next):
    if (
        "/ws/socket.io" in request.url.path
        and request.query_params.get("transport") == "websocket"
    ):
        upgrade = (request.headers.get("Upgrade") or "").lower()
        connection = (request.headers.get("Connection") or "").lower().split(",")
        # Check that there's the correct headers for an upgrade, else reject the connection
        # This is to work around this upstream issue: https://github.com/miguelgrinberg/python-engineio/issues/367
        if upgrade != "websocket" or "upgrade" not in connection:
            return JSONResponse(
                status_code=status.HTTP_400_BAD_REQUEST,
                content={"detail": "Invalid WebSocket upgrade request"},
            )
    return await call_next(request)


app.add_middleware(
    CORSMiddleware,
    allow_origins=CORS_ALLOW_ORIGIN,
    allow_credentials=True,
    allow_methods=["*"],
    allow_headers=["*"],
)


app.mount("/ws", socket_app)


app.include_router(ollama.router, prefix="/ollama", tags=["ollama"])
app.include_router(openai.router, prefix="/openai", tags=["openai"])


app.include_router(pipelines.router, prefix="/api/v1/pipelines", tags=["pipelines"])
app.include_router(tasks.router, prefix="/api/v1/tasks", tags=["tasks"])
app.include_router(images.router, prefix="/api/v1/images", tags=["images"])
app.include_router(audio.router, prefix="/api/v1/audio", tags=["audio"])
app.include_router(retrieval.router, prefix="/api/v1/retrieval", tags=["retrieval"])

app.include_router(configs.router, prefix="/api/v1/configs", tags=["configs"])

app.include_router(auths.router, prefix="/api/v1/auths", tags=["auths"])
app.include_router(users.router, prefix="/api/v1/users", tags=["users"])

app.include_router(chats.router, prefix="/api/v1/chats", tags=["chats"])

app.include_router(models.router, prefix="/api/v1/models", tags=["models"])
app.include_router(knowledge.router, prefix="/api/v1/knowledge", tags=["knowledge"])
app.include_router(prompts.router, prefix="/api/v1/prompts", tags=["prompts"])
app.include_router(tools.router, prefix="/api/v1/tools", tags=["tools"])

app.include_router(memories.router, prefix="/api/v1/memories", tags=["memories"])
app.include_router(folders.router, prefix="/api/v1/folders", tags=["folders"])
app.include_router(groups.router, prefix="/api/v1/groups", tags=["groups"])
app.include_router(files.router, prefix="/api/v1/files", tags=["files"])
app.include_router(functions.router, prefix="/api/v1/functions", tags=["functions"])
app.include_router(
    evaluations.router, prefix="/api/v1/evaluations", tags=["evaluations"]
)
app.include_router(utils.router, prefix="/api/v1/utils", tags=["utils"])


##################################
#
# Chat Endpoints
#
##################################


@app.get("/api/models")
async def get_models(request: Request, user=Depends(get_verified_user)):
    def get_filtered_models(models, user):
        filtered_models = []
        for model in models:
            if model.get("arena"):
                if has_access(
                    user.id,
                    type="read",
                    access_control=model.get("info", {})
                    .get("meta", {})
                    .get("access_control", {}),
                ):
                    filtered_models.append(model)
                continue

            model_info = Models.get_model_by_id(model["id"])
            if model_info:
                if user.id == model_info.user_id or has_access(
                    user.id, type="read", access_control=model_info.access_control
                ):
                    filtered_models.append(model)

        return filtered_models

    models = await get_all_models(request)

    # Filter out filter pipelines
    models = [
        model
        for model in models
        if "pipeline" not in model or model["pipeline"].get("type", None) != "filter"
    ]

    model_order_list = request.app.state.config.MODEL_ORDER_LIST
    if model_order_list:
        model_order_dict = {model_id: i for i, model_id in enumerate(model_order_list)}
        # Sort models by order list priority, with fallback for those not in the list
        models.sort(
            key=lambda x: (model_order_dict.get(x["id"], float("inf")), x["name"])
        )

    # Filter out models that the user does not have access to
    if user.role == "user" and not BYPASS_MODEL_ACCESS_CONTROL:
        models = get_filtered_models(models, user)

    log.debug(
        f"/api/models returned filtered models accessible to the user: {json.dumps([model['id'] for model in models])}"
    )
    return {"data": models}


@app.get("/api/models/base")
async def get_base_models(request: Request, user=Depends(get_admin_user)):
    models = await get_all_base_models(request)
    return {"data": models}


@app.post("/api/chat/completions")
async def chat_completion(
    request: Request,
    form_data: dict,
    user=Depends(get_verified_user),
    bypass_filter: bool = False,
):
    if not request.app.state.MODELS:
        await get_all_models(request)

    try:
        model_id = form_data.get("model", None)
        if model_id not in request.app.state.MODELS:
            raise Exception("Model not found")
        model = request.app.state.MODELS[model_id]

        # Check if user has access to the model
        if not bypass_filter and user.role == "user":
            try:
                check_model_access(user, model)
            except Exception as e:
                raise e

        form_data, events = await process_chat_payload(request, form_data, user, model)
    except Exception as e:
        raise HTTPException(
            status_code=status.HTTP_400_BAD_REQUEST,
            detail=str(e),
        )

    try:
        response = await chat_completion_handler(
            request, form_data, user, bypass_filter
        )
        return await process_chat_response(response, events)
    except Exception as e:
        raise HTTPException(
            status_code=status.HTTP_400_BAD_REQUEST,
            detail=str(e),
        )


# Alias for chat_completion (Legacy)
generate_chat_completions = chat_completion
generate_chat_completion = chat_completion


@app.post("/api/chat/completed")
async def chat_completed(
    request: Request, form_data: dict, user=Depends(get_verified_user)
):
    try:
        return await chat_completed_handler(request, form_data, user)
    except Exception as e:
        raise HTTPException(
            status_code=status.HTTP_400_BAD_REQUEST,
            detail=str(e),
        )


@app.post("/api/chat/actions/{action_id}")
async def chat_action(
    request: Request, action_id: str, form_data: dict, user=Depends(get_verified_user)
):
    try:
        return await chat_action_handler(request, action_id, form_data, user)
    except Exception as e:
        raise HTTPException(
            status_code=status.HTTP_400_BAD_REQUEST,
            detail=str(e),
        )


##################################
#
# Config Endpoints
#
##################################


@app.get("/api/config")
async def get_app_config(request: Request):
    user = None
    if "token" in request.cookies:
        token = request.cookies.get("token")
        try:
            data = decode_token(token)
        except Exception as e:
            log.debug(e)
            raise HTTPException(
                status_code=status.HTTP_401_UNAUTHORIZED,
                detail="Invalid token",
            )
        if data is not None and "id" in data:
            user = Users.get_user_by_id(data["id"])

    onboarding = False
    if user is None:
        user_count = Users.get_num_users()
        onboarding = user_count == 0

    return {
        **({"onboarding": True} if onboarding else {}),
        "status": True,
        "name": WEBUI_NAME,
        "version": VERSION,
        "default_locale": str(DEFAULT_LOCALE),
        "oauth": {
            "providers": {
                name: config.get("name", name)
                for name, config in OAUTH_PROVIDERS.items()
            }
        },
        "features": {
            "auth": WEBUI_AUTH,
            "auth_trusted_header": bool(app.state.AUTH_TRUSTED_EMAIL_HEADER),
            "enable_ldap": app.state.config.ENABLE_LDAP,
            "enable_api_key": app.state.config.ENABLE_API_KEY,
            "enable_signup": app.state.config.ENABLE_SIGNUP,
            "enable_login_form": app.state.config.ENABLE_LOGIN_FORM,
            **(
                {
                    "enable_web_search": app.state.config.ENABLE_RAG_WEB_SEARCH,
                    "enable_image_generation": app.state.config.ENABLE_IMAGE_GENERATION,
                    "enable_community_sharing": app.state.config.ENABLE_COMMUNITY_SHARING,
                    "enable_message_rating": app.state.config.ENABLE_MESSAGE_RATING,
                    "enable_admin_export": ENABLE_ADMIN_EXPORT,
                    "enable_admin_chat_access": ENABLE_ADMIN_CHAT_ACCESS,
                }
                if user is not None
                else {}
            ),
        },
        "google_drive": {
            "client_id": GOOGLE_DRIVE_CLIENT_ID.value,
            "api_key": GOOGLE_DRIVE_API_KEY.value
        },
        **(
            {
                "default_models": app.state.config.DEFAULT_MODELS,
                "default_prompt_suggestions": app.state.config.DEFAULT_PROMPT_SUGGESTIONS,
                "audio": {
                    "tts": {
                        "engine": app.state.config.TTS_ENGINE,
                        "voice": app.state.config.TTS_VOICE,
                        "split_on": app.state.config.TTS_SPLIT_ON,
                    },
                    "stt": {
                        "engine": app.state.config.STT_ENGINE,
                    },
                },
                "file": {
                    "max_size": app.state.config.FILE_MAX_SIZE,
                    "max_count": app.state.config.FILE_MAX_COUNT,
                },
                "permissions": {**app.state.config.USER_PERMISSIONS},
            }
            if user is not None
            else {}
        ),
    }


class UrlForm(BaseModel):
    url: str


@app.get("/api/webhook")
async def get_webhook_url(user=Depends(get_admin_user)):
    return {
        "url": app.state.config.WEBHOOK_URL,
    }


@app.post("/api/webhook")
async def update_webhook_url(form_data: UrlForm, user=Depends(get_admin_user)):
    app.state.config.WEBHOOK_URL = form_data.url
    app.state.WEBHOOK_URL = app.state.config.WEBHOOK_URL
    return {"url": app.state.config.WEBHOOK_URL}


@app.get("/api/version")
async def get_app_version():
    return {
        "version": VERSION,
    }


@app.get("/api/version/updates")
async def get_app_latest_release_version():
    if OFFLINE_MODE:
        log.debug(
            f"Offline mode is enabled, returning current version as latest version"
        )
        return {"current": VERSION, "latest": VERSION}
    try:
        timeout = aiohttp.ClientTimeout(total=1)
        async with aiohttp.ClientSession(timeout=timeout, trust_env=True) as session:
            async with session.get(
                "https://api.github.com/repos/open-webui/open-webui/releases/latest"
            ) as response:
                response.raise_for_status()
                data = await response.json()
                latest_version = data["tag_name"]

                return {"current": VERSION, "latest": latest_version[1:]}
    except Exception as e:
        log.debug(e)
        return {"current": VERSION, "latest": VERSION}


@app.get("/api/changelog")
async def get_app_changelog():
    return {key: CHANGELOG[key] for idx, key in enumerate(CHANGELOG) if idx < 5}


############################
# OAuth Login & Callback
############################

# SessionMiddleware is used by authlib for oauth
if len(OAUTH_PROVIDERS) > 0:
    app.add_middleware(
        SessionMiddleware,
        secret_key=WEBUI_SECRET_KEY,
        session_cookie="oui-session",
        same_site=WEBUI_SESSION_COOKIE_SAME_SITE,
        https_only=WEBUI_SESSION_COOKIE_SECURE,
    )


@app.get("/oauth/{provider}/login")
async def oauth_login(provider: str, request: Request):
    return await oauth_manager.handle_login(provider, request)


# OAuth login logic is as follows:
# 1. Attempt to find a user with matching subject ID, tied to the provider
# 2. If OAUTH_MERGE_ACCOUNTS_BY_EMAIL is true, find a user with the email address provided via OAuth
#    - This is considered insecure in general, as OAuth providers do not always verify email addresses
# 3. If there is no user, and ENABLE_OAUTH_SIGNUP is true, create a user
#    - Email addresses are considered unique, so we fail registration if the email address is already taken
@app.get("/oauth/{provider}/callback")
async def oauth_callback(provider: str, request: Request, response: Response):
    return await oauth_manager.handle_callback(provider, request, response)


@app.get("/manifest.json")
async def get_manifest_json():
    return {
        "name": WEBUI_NAME,
        "short_name": WEBUI_NAME,
        "description": "Open WebUI is an open, extensible, user-friendly interface for AI that adapts to your workflow.",
        "start_url": "/",
        "display": "standalone",
        "background_color": "#343541",
        "orientation": "natural",
        "icons": [
            {
                "src": "/static/logo.png",
                "type": "image/png",
                "sizes": "500x500",
                "purpose": "any",
            },
            {
                "src": "/static/logo.png",
                "type": "image/png",
                "sizes": "500x500",
                "purpose": "maskable",
            },
        ],
    }


@app.get("/opensearch.xml")
async def get_opensearch_xml():
    xml_content = rf"""
    <OpenSearchDescription xmlns="http://a9.com/-/spec/opensearch/1.1/" xmlns:moz="http://www.mozilla.org/2006/browser/search/">
    <ShortName>{WEBUI_NAME}</ShortName>
    <Description>Search {WEBUI_NAME}</Description>
    <InputEncoding>UTF-8</InputEncoding>
    <Image width="16" height="16" type="image/x-icon">{WEBUI_URL}/static/favicon.png</Image>
    <Url type="text/html" method="get" template="{WEBUI_URL}/?q={"{searchTerms}"}"/>
    <moz:SearchForm>{WEBUI_URL}</moz:SearchForm>
    </OpenSearchDescription>
    """
    return Response(content=xml_content, media_type="application/xml")


@app.get("/health")
async def healthcheck():
    return {"status": True}


@app.get("/health/db")
async def healthcheck_with_db():
    Session.execute(text("SELECT 1;")).all()
    return {"status": True}


app.mount("/static", StaticFiles(directory=STATIC_DIR), name="static")
app.mount("/cache", StaticFiles(directory=CACHE_DIR), name="cache")

if os.path.exists(FRONTEND_BUILD_DIR):
    mimetypes.add_type("text/javascript", ".js")
    app.mount(
        "/",
        SPAStaticFiles(directory=FRONTEND_BUILD_DIR, html=True),
        name="spa-static-files",
    )
else:
    log.warning(
        f"Frontend build directory not found at '{FRONTEND_BUILD_DIR}'. Serving API only."
    )<|MERGE_RESOLUTION|>--- conflicted
+++ resolved
@@ -226,6 +226,8 @@
     CORS_ALLOW_ORIGIN,
     DEFAULT_LOCALE,
     OAUTH_PROVIDERS,
+    GOOGLE_DRIVE_CLIENT_ID,
+    GOOGLE_DRIVE_API_KEY,
     # Admin
     ENABLE_ADMIN_CHAT_ACCESS,
     ENABLE_ADMIN_EXPORT,
@@ -239,17 +241,9 @@
     TITLE_GENERATION_PROMPT_TEMPLATE,
     TAGS_GENERATION_PROMPT_TEMPLATE,
     TOOLS_FUNCTION_CALLING_PROMPT_TEMPLATE,
-<<<<<<< HEAD
-    WEBHOOK_URL,
-    WEBUI_AUTH,
-    WEBUI_NAME,
-    GOOGLE_DRIVE_CLIENT_ID,
-    GOOGLE_DRIVE_API_KEY,
-=======
     QUERY_GENERATION_PROMPT_TEMPLATE,
     AUTOCOMPLETE_GENERATION_PROMPT_TEMPLATE,
     AUTOCOMPLETE_GENERATION_INPUT_MAX_LENGTH,
->>>>>>> 6962f8f3
     AppConfig,
     reset_config,
 )
